//
// Created by nahye on 23. 11. 7.
//

#ifndef LANE_DETECTION__LANEDETECTOR_HPP
#define LANE_DETECTION__LANEDETECTOR_HPP

<<<<<<< HEAD
#include <iostream>
=======
// Third party header
>>>>>>> dc879c57
#include "opencv2/opencv.hpp"
// User defined header
#include "Common.hpp"
#include "KalmanFilter.hpp"

namespace XyCar
{
/**
 * @details  Class responsible for detecting lanes in an image.
 */
class LaneDetector
{
public:
<<<<<<< HEAD
    using Ptr = LaneDetector*;
    cv::Mat canny_crop;

    LaneDetector(const YAML::Node& config) {set_configuration(config);}

    /**
     * @details Estimate the lane from the edge image and return the coordinates of the left & right lanes.
     * @param[in] canny_crop Canny edge ROI image.
     * @param[in] is_refining Flag about whether to refine position of lane.
     * @return State
     */
    // State find_state(const cv::Mat& canny_crop, bool is_refining = false)
    State find_state(const cv::Mat& canny_crop, cv::Mat& draw_image, bool is_refining = false)
    {
        std::vector<cv::Vec4i> lines;
        cv::HoughLinesP(canny_crop, lines, 1, CV_PI / 180, 20, 20, 5);

        // cv::Mat hough_image = canny_crop.clone();
        // cv::cvtColor(hough_image ,hough_image, cv::COLOR_GRAY2BGR);
        // for(cv::Vec4i line : lines) {
        //     cv::line(hough_image, cv::Point(line[0], line[1]), cv::Point(line[2], line[3]), cv::Scalar(255,0,255), 2, cv::LINE_8);
        // }

        // cv::imshow("hough_image", hough_image);

        evaluate(lines, draw_image);
=======
  using Ptr = LaneDetector *;  ///< Pointer type of class.
  cv::Mat canny_crop;  ///< The roi image with canny algorithm.

  /**
   * @details Construct a new Lane Detector object
   * @param[in] config The configuration of lane_detection project.
   */
  LaneDetector(const YAML::Node &config) { set_configuration(config); }

  /**
   * @details Estimate the lane from the edge image and return the coordinates
   * of the left & right lanes.
   * @param[in] canny_crop Canny edge ROI image.
   * @param[in] is_refining Flag about whether to refine position of lane.
   * @return State
   */
  State find_state(const cv::Mat &canny_crop, bool is_refining = false)
  {
    std::vector<cv::Vec4i> lines;
    // TODO: 상수들 constexpr 혹은 configuration으로 지정하기!
    constexpr PREC rho = 1.0;
    constexpr PREC theta = CV_PI / 180.0;
    constexpr int32_t threshold = 30;
    constexpr PREC min_line_length = 30;
    constexpr PREC min_line_gap = 5;
    cv::HoughLinesP(canny_crop, lines, rho, theta, threshold, min_line_length, min_line_gap);

#if DEBUG
    cv::Mat hough_image = canny_crop.clone();
    cv::cvtColor(hough_image, hough_image, cv::COLOR_GRAY2BGR);

    for (cv::Vec4i line : lines)
    {
      cv::line(hough_image, cv::Point(line[0], line[1]),
               cv::Point(line[2], line[3]), cv::Scalar(255, 0, 255), 2,
               cv::LINE_8);
    }

    cv::imshow("hough_image", hough_image);
#endif

    evaluate(lines, canny_crop);
>>>>>>> dc879c57

    if (is_refining)
      refine_pos();

    return state_;
  }

private:
<<<<<<< HEAD
    uint32_t frame_width;
    uint32_t roi_frame_y;
    uint32_t offset;
    uint32_t lane_width;

    State state_;
    KalmanFilter::Ptr left_kalman_, right_kalman_;

    /**
     * @details set values from config
     * @param[in] config config.yaml file
     * @return void
     */
    void set_configuration(const YAML::Node& config);

    /**
     * @details Divide 'lines' into 'left_lines' and 'right_lines' based on slope.
     * @param[in] lines Coordinates consisting of starting and ending points. (x, y)
     * @param[out] left_lines Coordinates of left lines consisting of starting and ending points (x, y).
     * @param[out] right_lines Coordinates of right lines consisting of starting and ending points (x, y).
     * @param[out] stop_lines  Coordinates of stop lines consisting of starting and ending points (x, y).
     * @return void
     */
    void divide_left_right_line(const std::vector<cv::Vec4i>& lines, std::vector<cv::Vec4i>& left_lines, std::vector<cv::Vec4i>& right_lines, std::vector<cv::Vec4i>& stop_lines);

    /**
     * @details  Find the stop line.
     * @param[in]  stop_lines  Coordinates of stop lines consisting of starting and ending points (x, y).
     * @return  void
     */
    void find_stop_line(const std::vector<cv::Vec4i> &stoplines);

    /**
     * @details Calculates the slope and intercept of 'lines',
     * and returns an estimated lane calculated by weighted average.
     * @param[in] lines Coordinates consisting of starting and ending points (x, y).
     * @param[in] is_left Flag of left lane.
     * @return void
     */
    void calculate_slope_and_intercept(const std::vector<cv::Vec4i>& lines, bool is_left = true);

    /**
     * @details Do exception handling to lane position('pos'),
     * using the 'slope' and 'intercept' of lanes.
     * @param[in] is_left Flag of left lane.
     * @return void
     */
    void calculate_pos(bool is_left = true);

    /**
     * @details Estimate left and right lanes based on exception handling.
     * @return void
     */
    void refine_pos();

    /**
     * @details Divide lanes into left & right,
     * and estimate by applying filter (or our algorithm).
     * @param[in] lines Coordinates consisting of starting and ending points (x, y).
     * @return void
     */
    // void evaluate(const std::vector<cv::Vec4i>& lines)
    void evaluate(const std::vector<cv::Vec4i>& lines, cv::Mat& draw_image)
    {
        std::vector<cv::Vec4i> left_lines, right_lines, stop_lines;
        divide_left_right_line(lines, left_lines, right_lines, stop_lines);

        for(cv::Vec4i line : left_lines) {
            cv::line(draw_image, cv::Point(line[0], line[1]+roi_frame_y), cv::Point(line[2], line[3]+roi_frame_y), cv::Scalar(255,0,255), 2, cv::LINE_8);
        }
        for(cv::Vec4i line : right_lines) {
            cv::line(draw_image, cv::Point(line[0], line[1]+roi_frame_y), cv::Point(line[2], line[3]+roi_frame_y), cv::Scalar(255,255,0), 2, cv::LINE_8);
        }

        calculate_slope_and_intercept(left_lines);
        calculate_slope_and_intercept(right_lines, false);

        cv::Mat_<PREC> kalman_estimation_matrix;

        left_kalman_->kalman_filtering(state_.left_slope_, state_.left_intercept_);
        kalman_estimation_matrix = left_kalman_->get_state();
        state_.left_slope_ = kalman_estimation_matrix.at<PREC>(0, 0);
        state_.left_intercept_ = kalman_estimation_matrix.at<PREC>(2, 0);

        right_kalman_->kalman_filtering(state_.right_slope_, state_.right_intercept_);
        kalman_estimation_matrix = right_kalman_->get_state();
        state_.right_slope_ = kalman_estimation_matrix.at<PREC>(0, 0);
        state_.right_intercept_ = kalman_estimation_matrix.at<PREC>(2, 0);

        // find_stop_line(stop_lines);

        // calculate lpos, rpos
        calculate_pos();
        calculate_pos(false);
=======
  /**
   * @details Set values from configuration.
   * @param[in] config The configuration of lane_detection project.
   * @return void
   */
  void set_configuration(const YAML::Node &config);

  /**
   * @details Divide 'lines' into 'left_lines' and 'right_lines' based on slope.
   * @param[in] lines Coordinates consisting of starting and ending points. (x,
   * y)
   * @param[out] left_lines Coordinates of left lines consisting of starting and
   * ending points (x, y).
   * @param[out] right_lines Coordinates of right lines consisting of starting
   * and ending points (x, y).
   * @param[out] stop_lines  Coordinates of stop lines consisting of starting
   * and ending points (x, y).
   * @return void
   */
  void divide_left_right_line(const std::vector<cv::Vec4i> &lines,
                              std::vector<cv::Vec4i> &left_lines,
                              std::vector<cv::Vec4i> &right_lines,
                              std::vector<cv::Vec4i> &stop_lines);

  /**
   * @details Find the stop line.
   * @param[in] stop_lines Coordinates of stop lines consisting of starting
   * and ending points (x, y).
   * @return void
   */
  void find_stop_line(const std::vector<cv::Vec4i> &stoplines);

  /**
   * @details Calculates the slope and intercept of 'lines',
   * and returns an estimated lane calculated by weighted average.
   * @param[in] lines Coordinates consisting of starting and ending points (x,
   * y).
   * @param[in] is_left Flag of left lane.
   * @return void
   */
  void calculate_slope_and_intercept(const std::vector<cv::Vec4i> &lines,
                                     bool is_left = true);

  /**
   * @details Do exception handling to lane position('pos'),
   * using the 'slope' and 'intercept' of lanes.
   * @param[in] is_left Flag of left lane.
   * @return void
   */
  void calculate_pos(bool is_left = true);

  /**
   * @details Estimate left and right lanes based on exception handling.
   * @return void
   */
  void refine_pos();

  /**
   * @details Divide lanes into left & right,
   * and estimate by applying filter (or our algorithm).
   * @param[in] lines Coordinates consisting of starting and ending points (x,
   * y).
   * @return void
   */
  // void evaluate(const std::vector<cv::Vec4i>& lines)
  void evaluate(const std::vector<cv::Vec4i> &lines,
                const cv::Mat &canny_crop) {
    std::vector<cv::Vec4i> left_lines, right_lines, stop_lines;
    divide_left_right_line(lines, left_lines, right_lines, stop_lines);

#if DEBUG
    cv::Mat divide_line = canny_crop.clone();
    cv::cvtColor(divide_line, divide_line, cv::COLOR_GRAY2BGR);
    for (cv::Vec4i line : left_lines)
    {
      cv::line(divide_line, cv::Point(line[0], line[1]),
               cv::Point(line[2], line[3]), cv::Scalar(255, 0, 255), 2,
               cv::LINE_8);
    }
    for (cv::Vec4i line : right_lines)
    {
      cv::line(divide_line, cv::Point(line[0], line[1]),
               cv::Point(line[2], line[3]), cv::Scalar(255, 255, 0), 2,
               cv::LINE_8);
>>>>>>> dc879c57
    }
    cv::imshow("divide_line", divide_line);
#endif

    constexpr bool is_right = false;

    calculate_slope_and_intercept(left_lines);
    calculate_slope_and_intercept(right_lines, is_right);
    // kalman_.predict();
    find_stop_line(stop_lines);

    // calculate lpos, rpos
    calculate_pos();
    calculate_pos(is_right);
    // kalman_.update();
  }

  // KalmanFilter kalman_;
  uint32_t frame_width;  ///< The frame width of an original image.
  uint32_t roi_frame_y;  ///< The y-coordinate for roi setting.
  uint32_t offset;  ///< The offset for position of lane.
  uint32_t lane_width;  ///< The lane width for estimation.

<<<<<<< HEAD
=======
  State state_;  ///< The state of lane.
>>>>>>> dc879c57
};
} // XyCar

#endif // LANE_DETECTION__LANEDETECTOR_HPP<|MERGE_RESOLUTION|>--- conflicted
+++ resolved
@@ -5,11 +5,8 @@
 #ifndef LANE_DETECTION__LANEDETECTOR_HPP
 #define LANE_DETECTION__LANEDETECTOR_HPP
 
-<<<<<<< HEAD
+// Third party header
 #include <iostream>
-=======
-// Third party header
->>>>>>> dc879c57
 #include "opencv2/opencv.hpp"
 // User defined header
 #include "Common.hpp"
@@ -23,23 +20,34 @@
 class LaneDetector
 {
 public:
-<<<<<<< HEAD
-    using Ptr = LaneDetector*;
-    cv::Mat canny_crop;
-
-    LaneDetector(const YAML::Node& config) {set_configuration(config);}
+    using Ptr = LaneDetector *;  ///< Pointer type of class.
+    cv::Mat canny_crop;  ///< The roi image with canny algorithm.
 
     /**
-     * @details Estimate the lane from the edge image and return the coordinates of the left & right lanes.
-     * @param[in] canny_crop Canny edge ROI image.
-     * @param[in] is_refining Flag about whether to refine position of lane.
-     * @return State
-     */
+    * @details Construct a new Lane Detector object
+    * @param[in] config The configuration of lane_detection project.
+    */
+    LaneDetector(const YAML::Node &config) { set_configuration(config); }
+
+    /**
+    * @details Estimate the lane from the edge image and return the coordinates
+    * of the left & right lanes.
+    * @param[in] canny_crop Canny edge ROI image.
+    * @param[in] is_refining Flag about whether to refine position of lane.
+    * @return State
+    */
     // State find_state(const cv::Mat& canny_crop, bool is_refining = false)
     State find_state(const cv::Mat& canny_crop, cv::Mat& draw_image, bool is_refining = false)
     {
         std::vector<cv::Vec4i> lines;
-        cv::HoughLinesP(canny_crop, lines, 1, CV_PI / 180, 20, 20, 5);
+        // TODO: 상수들 constexpr 혹은 configuration으로 지정하기!
+        constexpr PREC rho = 1.0;
+        constexpr PREC theta = CV_PI / 180.0;
+        constexpr int32_t threshold = 30;
+        constexpr PREC min_line_length = 30;
+        constexpr PREC min_line_gap = 5;
+        cv::HoughLinesP(canny_crop, lines, rho, theta, threshold, min_line_length, min_line_gap);
+
 
         // cv::Mat hough_image = canny_crop.clone();
         // cv::cvtColor(hough_image ,hough_image, cv::COLOR_GRAY2BGR);
@@ -50,122 +58,91 @@
         // cv::imshow("hough_image", hough_image);
 
         evaluate(lines, draw_image);
-=======
-  using Ptr = LaneDetector *;  ///< Pointer type of class.
-  cv::Mat canny_crop;  ///< The roi image with canny algorithm.
 
-  /**
-   * @details Construct a new Lane Detector object
-   * @param[in] config The configuration of lane_detection project.
-   */
-  LaneDetector(const YAML::Node &config) { set_configuration(config); }
+        if (is_refining)
+        refine_pos();
 
-  /**
-   * @details Estimate the lane from the edge image and return the coordinates
-   * of the left & right lanes.
-   * @param[in] canny_crop Canny edge ROI image.
-   * @param[in] is_refining Flag about whether to refine position of lane.
-   * @return State
-   */
-  State find_state(const cv::Mat &canny_crop, bool is_refining = false)
-  {
-    std::vector<cv::Vec4i> lines;
-    // TODO: 상수들 constexpr 혹은 configuration으로 지정하기!
-    constexpr PREC rho = 1.0;
-    constexpr PREC theta = CV_PI / 180.0;
-    constexpr int32_t threshold = 30;
-    constexpr PREC min_line_length = 30;
-    constexpr PREC min_line_gap = 5;
-    cv::HoughLinesP(canny_crop, lines, rho, theta, threshold, min_line_length, min_line_gap);
-
-#if DEBUG
-    cv::Mat hough_image = canny_crop.clone();
-    cv::cvtColor(hough_image, hough_image, cv::COLOR_GRAY2BGR);
-
-    for (cv::Vec4i line : lines)
-    {
-      cv::line(hough_image, cv::Point(line[0], line[1]),
-               cv::Point(line[2], line[3]), cv::Scalar(255, 0, 255), 2,
-               cv::LINE_8);
+        return state_;
     }
 
-    cv::imshow("hough_image", hough_image);
-#endif
+private:
+    uint32_t frame_width;  ///< The frame width of an original image.
+    uint32_t roi_frame_y;  ///< The y-coordinate for roi setting.
+    uint32_t offset;  ///< The offset for position of lane.
+    uint32_t lane_width;  ///< The lane width for estimation.
+    bool is_right = false;
 
-    evaluate(lines, canny_crop);
->>>>>>> dc879c57
+    State state_;  ///< The state of lane.
 
-    if (is_refining)
-      refine_pos();
-
-    return state_;
-  }
-
-private:
-<<<<<<< HEAD
-    uint32_t frame_width;
-    uint32_t roi_frame_y;
-    uint32_t offset;
-    uint32_t lane_width;
-
-    State state_;
     KalmanFilter::Ptr left_kalman_, right_kalman_;
 
     /**
-     * @details set values from config
-     * @param[in] config config.yaml file
-     * @return void
-     */
-    void set_configuration(const YAML::Node& config);
+    * @details Set values from configuration.
+    * @param[in] config The configuration of lane_detection project.
+    * @return void
+    */
+    void set_configuration(const YAML::Node &config);
+
 
     /**
-     * @details Divide 'lines' into 'left_lines' and 'right_lines' based on slope.
-     * @param[in] lines Coordinates consisting of starting and ending points. (x, y)
-     * @param[out] left_lines Coordinates of left lines consisting of starting and ending points (x, y).
-     * @param[out] right_lines Coordinates of right lines consisting of starting and ending points (x, y).
-     * @param[out] stop_lines  Coordinates of stop lines consisting of starting and ending points (x, y).
-     * @return void
-     */
-    void divide_left_right_line(const std::vector<cv::Vec4i>& lines, std::vector<cv::Vec4i>& left_lines, std::vector<cv::Vec4i>& right_lines, std::vector<cv::Vec4i>& stop_lines);
+   * @details Divide 'lines' into 'left_lines' and 'right_lines' based on slope.
+   * @param[in] lines Coordinates consisting of starting and ending points. (x,
+   * y)
+   * @param[out] left_lines Coordinates of left lines consisting of starting and
+   * ending points (x, y).
+   * @param[out] right_lines Coordinates of right lines consisting of starting
+   * and ending points (x, y).
+   * @param[out] stop_lines  Coordinates of stop lines consisting of starting
+   * and ending points (x, y).
+   * @return void
+   */
+    void divide_left_right_line(const std::vector<cv::Vec4i> &lines,
+                              std::vector<cv::Vec4i> &left_lines,
+                              std::vector<cv::Vec4i> &right_lines,
+                              std::vector<cv::Vec4i> &stop_lines);
 
-    /**
-     * @details  Find the stop line.
-     * @param[in]  stop_lines  Coordinates of stop lines consisting of starting and ending points (x, y).
-     * @return  void
-     */
+  /**
+   * @details Find the stop line.
+   * @param[in] stop_lines Coordinates of stop lines consisting of starting
+   * and ending points (x, y).
+   * @return void
+   */
     void find_stop_line(const std::vector<cv::Vec4i> &stoplines);
 
-    /**
-     * @details Calculates the slope and intercept of 'lines',
-     * and returns an estimated lane calculated by weighted average.
-     * @param[in] lines Coordinates consisting of starting and ending points (x, y).
-     * @param[in] is_left Flag of left lane.
-     * @return void
-     */
-    void calculate_slope_and_intercept(const std::vector<cv::Vec4i>& lines, bool is_left = true);
+  /**
+   * @details Calculates the slope and intercept of 'lines',
+   * and returns an estimated lane calculated by weighted average.
+   * @param[in] lines Coordinates consisting of starting and ending points (x,
+   * y).
+   * @param[in] is_left Flag of left lane.
+   * @return void
+   */
+    void calculate_slope_and_intercept(const std::vector<cv::Vec4i> &lines,
+                                     bool is_left = true);
 
-    /**
-     * @details Do exception handling to lane position('pos'),
-     * using the 'slope' and 'intercept' of lanes.
-     * @param[in] is_left Flag of left lane.
-     * @return void
-     */
+  /**
+   * @details Do exception handling to lane position('pos'),
+   * using the 'slope' and 'intercept' of lanes.
+   * @param[in] is_left Flag of left lane.
+   * @return void
+   */
     void calculate_pos(bool is_left = true);
 
-    /**
-     * @details Estimate left and right lanes based on exception handling.
-     * @return void
-     */
+  /**
+   * @details Estimate left and right lanes based on exception handling.
+   * @return void
+   */
     void refine_pos();
 
-    /**
-     * @details Divide lanes into left & right,
-     * and estimate by applying filter (or our algorithm).
-     * @param[in] lines Coordinates consisting of starting and ending points (x, y).
-     * @return void
-     */
-    // void evaluate(const std::vector<cv::Vec4i>& lines)
-    void evaluate(const std::vector<cv::Vec4i>& lines, cv::Mat& draw_image)
+  /**
+   * @details Divide lanes into left & right,
+   * and estimate by applying filter (or our algorithm).
+   * @param[in] lines Coordinates consisting of starting and ending points (x,
+   * y).
+   * @return void
+   */
+  // void evaluate(const std::vector<cv::Vec4i>& lines)
+    void evaluate(const std::vector<cv::Vec4i> &lines, const cv::Mat &draw_image)
     {
         std::vector<cv::Vec4i> left_lines, right_lines, stop_lines;
         divide_left_right_line(lines, left_lines, right_lines, stop_lines);
@@ -178,7 +155,7 @@
         }
 
         calculate_slope_and_intercept(left_lines);
-        calculate_slope_and_intercept(right_lines, false);
+        calculate_slope_and_intercept(right_lines, is_right);
 
         cv::Mat_<PREC> kalman_estimation_matrix;
 
@@ -196,120 +173,8 @@
 
         // calculate lpos, rpos
         calculate_pos();
-        calculate_pos(false);
-=======
-  /**
-   * @details Set values from configuration.
-   * @param[in] config The configuration of lane_detection project.
-   * @return void
-   */
-  void set_configuration(const YAML::Node &config);
-
-  /**
-   * @details Divide 'lines' into 'left_lines' and 'right_lines' based on slope.
-   * @param[in] lines Coordinates consisting of starting and ending points. (x,
-   * y)
-   * @param[out] left_lines Coordinates of left lines consisting of starting and
-   * ending points (x, y).
-   * @param[out] right_lines Coordinates of right lines consisting of starting
-   * and ending points (x, y).
-   * @param[out] stop_lines  Coordinates of stop lines consisting of starting
-   * and ending points (x, y).
-   * @return void
-   */
-  void divide_left_right_line(const std::vector<cv::Vec4i> &lines,
-                              std::vector<cv::Vec4i> &left_lines,
-                              std::vector<cv::Vec4i> &right_lines,
-                              std::vector<cv::Vec4i> &stop_lines);
-
-  /**
-   * @details Find the stop line.
-   * @param[in] stop_lines Coordinates of stop lines consisting of starting
-   * and ending points (x, y).
-   * @return void
-   */
-  void find_stop_line(const std::vector<cv::Vec4i> &stoplines);
-
-  /**
-   * @details Calculates the slope and intercept of 'lines',
-   * and returns an estimated lane calculated by weighted average.
-   * @param[in] lines Coordinates consisting of starting and ending points (x,
-   * y).
-   * @param[in] is_left Flag of left lane.
-   * @return void
-   */
-  void calculate_slope_and_intercept(const std::vector<cv::Vec4i> &lines,
-                                     bool is_left = true);
-
-  /**
-   * @details Do exception handling to lane position('pos'),
-   * using the 'slope' and 'intercept' of lanes.
-   * @param[in] is_left Flag of left lane.
-   * @return void
-   */
-  void calculate_pos(bool is_left = true);
-
-  /**
-   * @details Estimate left and right lanes based on exception handling.
-   * @return void
-   */
-  void refine_pos();
-
-  /**
-   * @details Divide lanes into left & right,
-   * and estimate by applying filter (or our algorithm).
-   * @param[in] lines Coordinates consisting of starting and ending points (x,
-   * y).
-   * @return void
-   */
-  // void evaluate(const std::vector<cv::Vec4i>& lines)
-  void evaluate(const std::vector<cv::Vec4i> &lines,
-                const cv::Mat &canny_crop) {
-    std::vector<cv::Vec4i> left_lines, right_lines, stop_lines;
-    divide_left_right_line(lines, left_lines, right_lines, stop_lines);
-
-#if DEBUG
-    cv::Mat divide_line = canny_crop.clone();
-    cv::cvtColor(divide_line, divide_line, cv::COLOR_GRAY2BGR);
-    for (cv::Vec4i line : left_lines)
-    {
-      cv::line(divide_line, cv::Point(line[0], line[1]),
-               cv::Point(line[2], line[3]), cv::Scalar(255, 0, 255), 2,
-               cv::LINE_8);
+        calculate_pos(is_right);
     }
-    for (cv::Vec4i line : right_lines)
-    {
-      cv::line(divide_line, cv::Point(line[0], line[1]),
-               cv::Point(line[2], line[3]), cv::Scalar(255, 255, 0), 2,
-               cv::LINE_8);
->>>>>>> dc879c57
-    }
-    cv::imshow("divide_line", divide_line);
-#endif
-
-    constexpr bool is_right = false;
-
-    calculate_slope_and_intercept(left_lines);
-    calculate_slope_and_intercept(right_lines, is_right);
-    // kalman_.predict();
-    find_stop_line(stop_lines);
-
-    // calculate lpos, rpos
-    calculate_pos();
-    calculate_pos(is_right);
-    // kalman_.update();
-  }
-
-  // KalmanFilter kalman_;
-  uint32_t frame_width;  ///< The frame width of an original image.
-  uint32_t roi_frame_y;  ///< The y-coordinate for roi setting.
-  uint32_t offset;  ///< The offset for position of lane.
-  uint32_t lane_width;  ///< The lane width for estimation.
-
-<<<<<<< HEAD
-=======
-  State state_;  ///< The state of lane.
->>>>>>> dc879c57
 };
 } // XyCar
 
