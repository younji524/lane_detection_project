#include "LaneManager.hpp"

namespace XyCar {
LaneManager::LaneManager() {
  std::string configPath;
  node_handler_.getParam("config_path", configPath);
  YAML::Node config = YAML::LoadFile(configPath);

  pid_controller_ = new PIDController(config["PID"]["P_GAIN"].as<PREC>(),
                                      config["PID"]["I_GAIN"].as<PREC>(),
                                      config["PID"]["D_GAIN"].as<PREC>());
  image_processor_ = new ImageProcessor(config);
  detector_ = new LaneDetector(config);
  xycar_controller = new XycarController(config);

  set_parameters(config);

  publisher_ = node_handler_.advertise<xycar_msgs::xycar_motor>(
      config["TOPIC"]["PUB_NAME"].as<std::string>(),
      config["TOPIC"]["QUEUE_SIZE"].as<uint32_t>());
  subscriber_ =
      node_handler_.subscribe(config["TOPIC"]["SUB_NAME"].as<std::string>(), 1,
                              &LaneManager::image_callback, this);
}

void LaneManager::set_parameters(const YAML::Node &config) {
  frame_width = config["IMAGE"]["WIDTH"].as<uint32_t>();
  frame_height = config["IMAGE"]["HEIGHT"].as<uint32_t>(); // for draw
  offset = config["LANE"]["OFFSET"].as<uint32_t>();        // for draw
  video_name = config["VIDEO"]["VIDEO_NAME"].as<std::string>();
}

void LaneManager::image_callback(const sensor_msgs::Image &message) {
  cv::Mat camera_image =
      cv::Mat(message.height, message.width, CV_8UC3,
              const_cast<uint8_t *>(&message.data[0]), message.step);
  cv::cvtColor(camera_image, image_, cv::COLOR_RGB2BGR);
}

void LaneManager::run() {
  cv::VideoWriter videoWriter;
  std::string video_path;
  node_handler_.getParam("video_path", video_path);

  videoWriter.open(video_path + video_name,
                   cv::VideoWriter::fourcc('M', 'J', 'P', 'G'), k_frame_rate,
                   cv::Size(frame_width, frame_height));

  if (!videoWriter.isOpened()) {
    std::cout << "Can write video !!! check setting" << std::endl;
    return;
  }

  ros::Rate rate(k_frame_rate);
  while (ros::ok()) {
    ros::spinOnce();
    // std::cout << image_.size() << std::endl;

    if (image_.empty())
      continue;

    cv::Mat draw_image = image_.clone();

    cv::Mat canny_image = image_processor_->process(image_);

    State lane_state = detector_->find_state(canny_image, draw_image);

    draw_line_slope(draw_image, lane_state.left_slope_,
                    lane_state.left_intercept_, cv::Scalar(255, 0, 0),
                    frame_height);
    draw_line_slope(draw_image, lane_state.right_slope_,
                    lane_state.right_intercept_, cv::Scalar(255, 0, 0),
                    frame_height);

    // std::cout << "lpos: " << lane_state.left_pos_ << std::endl;
    // std::cout << "rpos: " << lane_state.right_pos_ << std::endl;
    // std::cout << "stop: " << lane_state.stop_flag_ << std::endl;
    cv::putText(draw_image, cv::format("%.1f", lane_state.left_pos_),
                cv::Point(lane_state.left_pos_, offset), cv::FONT_HERSHEY_PLAIN,
                2, cv::Scalar(255, 0, 0));
    cv::putText(draw_image, cv::format("%.1f", lane_state.right_pos_),
                cv::Point(lane_state.right_pos_ - 100, offset),
                cv::FONT_HERSHEY_PLAIN, 2, cv::Scalar(255, 0, 0));

    int32_t lane_centor =
        static_cast<int32_t>(lane_state.right_pos_ + lane_state.left_pos_) >> 1;
    int32_t frame_centor = frame_width >> 1;
    int32_t error = lane_centor - frame_centor;

    draw_rectangle(draw_image, lane_state.left_pos_, cv::Scalar(255, 0, 0),
                   offset);
    draw_rectangle(draw_image, lane_state.right_pos_, cv::Scalar(255, 0, 0),
                   offset);

    draw_rectangle(draw_image, lane_centor, cv::Scalar(255, 0, 0), offset);
    draw_rectangle(draw_image, frame_centor, cv::Scalar(0, 0, 255), offset);

    PREC angle = pid_controller_->compute_angle(error);
    // std::cout <<"error: " << error << std::endl;
    // std::cout <<"angle: " << angle << std::endl;

    cv::putText(draw_image, cv::format("%d", error), cv::Point(300, 50), cv::FONT_HERSHEY_DUPLEX, 1, cv::Scalar(0, 255, 0));
    cv::putText(draw_image, cv::format("%.1f", angle), cv::Point(300, 80), cv::FONT_HERSHEY_DUPLEX, 1, cv::Scalar(0, 255, 0));
 
    publisher_.publish(xycar_controller->control(angle));

<<<<<<< HEAD
    cv::imshow("draw_image", draw_image);
    cv::waitKey(1);
    videoWriter << draw_image;

    // cv::imshow("canny_image", canny_image);
=======

    cv::imshow("draw_image", draw_image);
    cv::waitKey(1);
    // cv::imshow("canny_image", canny_image);
    videoWriter << draw_image;
>>>>>>> a42a2386
  }
}

} // namespace XyCar<|MERGE_RESOLUTION|>--- conflicted
+++ resolved
@@ -104,19 +104,12 @@
  
     publisher_.publish(xycar_controller->control(angle));
 
-<<<<<<< HEAD
+
     cv::imshow("draw_image", draw_image);
     cv::waitKey(1);
     videoWriter << draw_image;
 
     // cv::imshow("canny_image", canny_image);
-=======
-
-    cv::imshow("draw_image", draw_image);
-    cv::waitKey(1);
-    // cv::imshow("canny_image", canny_image);
-    videoWriter << draw_image;
->>>>>>> a42a2386
   }
 }
 
