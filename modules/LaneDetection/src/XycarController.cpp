--- conflicted
+++ resolved
@@ -24,12 +24,8 @@
     PREC XycarController::decide_speed(PREC angle)
     {
         // when xycar turn
-<<<<<<< HEAD
-        if(abs(angle) > 10 && speed_ > k_min_speed_)
-=======
         if(std::abs(angle) > 10)
         {
->>>>>>> cb3971bd
             speed_ -= k_step_speed_;
             speed_ = std::max(speed_, k_min_speed_);
         }
