CMakeLists.txt.user
CMakeCache.txt
CMakeFiles
CMakeScripts
Testing
Makefile
cmake_install.cmake
install_manifest.txt
compile_commands.json
CTestTestfile.cmake
_deps

build/
thirdparty/
<<<<<<< HEAD
.cache/
=======
*.bag
.vscode/
>>>>>>> cb3971bd
<|MERGE_RESOLUTION|>--- conflicted
+++ resolved
@@ -12,9 +12,6 @@
 
 build/
 thirdparty/
-<<<<<<< HEAD
-.cache/
-=======
 *.bag
 .vscode/
->>>>>>> cb3971bd
+.cache/