--- conflicted
+++ resolved
@@ -1,14 +1,10 @@
 <launch>
     <node name="player" pkg="rosbag" type="play" output="screen"
         args="--clock $(find lane_detection)/src/cam_topic.bag"/>
-<<<<<<< HEAD
 
     <node name="main_xycar" pkg="lane_detection" type="main_xycar" output="screen"/>
 
 	<param name="config_path" type="str" value="$(find lane_detection)/config/config.yaml"/>
 
 	<!-- <include file="$(find xycar_motor)/launch/xycar_motor_a2.launch"/> -->
-=======
-    <node name="main_xycar" pkg="lane_detection" type="main_xycar" output="screen"/>
->>>>>>> cb3971bd
 </launch>